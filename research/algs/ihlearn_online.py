import itertools
from typing import Any, Dict, Optional, Tuple, Type

import gym
import imageio
import numpy as np
import torch

from research.datasets.feedback_buffer import PairwiseComparisonDataset
from research.datasets.replay_buffer import ReplayBuffer
from research.networks.base import ActorCriticPolicy
from research.utils import utils

from .off_policy_algorithm import OffPolicyAlgorithm


class IHLearnOnline(OffPolicyAlgorithm):
    def __init__(
        self,
        *args,
        tau: float = 0.005,
        init_temperature: float = 0.1,
        target_freq: int = 2,
        bc_coeff=0.0,
        target_entropy: Optional[float] = None,
        # all of the other kwargs for reward
        use_soft_q: bool = True,
        reward_freq: int = 5000,
        max_feedback: int = 1000,
        init_feedback_size: int = 64,
        feedback_sample_multiplier: float = 10,
        reward_batch_size: int = 256,
        segment_size: int = 25,
        subsample_size: Optional[int] = 15,
        chi2_coeff: float = 0.5,
        feedback_schedule: str = "constant",
        num_uniform_feedback: int = 0,
        use_min_target: bool = False,
        **kwargs,
    ):
        # Save values needed for optim setup.
        self.init_temperature = init_temperature
        super().__init__(*args, **kwargs)
        assert isinstance(self.network, ActorCriticPolicy)

        # SAC parameters
        self.tau = tau
        self.target_freq = target_freq
        self.bc_coeff = bc_coeff
        self.target_entropy = (
            -np.prod(self.processor.action_space.low.shape) if target_entropy is None else -target_entropy
        )
        self.action_range = [
            float(self.processor.action_space.low.min()),
            float(self.processor.action_space.high.max()),
        ]
        self.use_soft_q = use_soft_q

        # Timing parameters
        self.reward_freq = reward_freq

        # Feedback parameters
        self.segment_size = segment_size
        self.max_feedback = max_feedback
        self.init_feedback_size = init_feedback_size
        self.feedback_schedule = feedback_schedule
        self.feedback_sample_multiplier = feedback_sample_multiplier
        self.num_uniform_feedback = num_uniform_feedback

        # Reward parameters
        self.reward_batch_size = reward_batch_size
        self.reward_criterion = torch.nn.BCEWithLogitsLoss(reduction="none")
        self.chi2_coeff = chi2_coeff
        self.subsample_size = subsample_size
        self.use_min_target = use_min_target

        # Initialize parameters
        self._total_feedback = 0
        self._last_feedback_step = None

    @property
    def alpha(self) -> torch.Tensor:
        return self.log_alpha.exp()

    def setup_network(self, network_class: Type[torch.nn.Module], network_kwargs: Dict) -> None:
        # Setup network and target network
        self.network = network_class(
            self.processor.observation_space, self.processor.action_space, **network_kwargs
        ).to(self.device)
        self.target_network = network_class(
            self.processor.observation_space, self.processor.action_space, **network_kwargs
        ).to(self.device)
        self.target_network.load_state_dict(self.network.state_dict())
        for param in self.target_network.parameters():
            param.requires_grad = False

        log_alpha = torch.tensor(np.log(self.init_temperature), dtype=torch.float).to(self.device)
        self.log_alpha = torch.nn.Parameter(log_alpha, requires_grad=self.learn_temperature)

    def setup_optimizers(self) -> None:
        # Default optimizer initialization
        keys = ("actor", "critic", "log_alpha")
        default_kwargs = {}
        for key, value in self.optim_kwargs.items():
            if key not in keys:
                default_kwargs[key] = value
            else:
                assert isinstance(value, dict), "Special keys must be kwarg dicts"

        actor_kwargs = default_kwargs.copy()
        actor_kwargs.update(self.optim_kwargs.get("actor", dict()))
        self.optim["actor"] = self.optim_class(self.network.actor.parameters(), **actor_kwargs)

        # Update the encoder with the critic.
        critic_params = itertools.chain(self.network.critic.parameters(), self.network.encoder.parameters())
        critic_kwargs = default_kwargs.copy()
        critic_kwargs.update(self.optim_kwargs.get("critic", dict()))
        self.optim["critic"] = self.optim_class(critic_params, **critic_kwargs)

<<<<<<< HEAD
        log_alpha_kwargs = default_kwargs.copy()
        log_alpha_kwargs.update(self.optim_kwargs.get("log_alpha", dict()))
        self.optim["log_alpha"] = self.optim_class([self.log_alpha], **log_alpha_kwargs)
=======
        if self.learn_temperature:
            log_alpha_kwargs = default_kwargs.copy()
            log_alpha_kwargs.update(self.optim_kwargs.get("log_alpha", dict()))
            self.optim["log_alpha"] = self.optim_class([self.log_alpha], **log_alpha_kwargs)

    def setup_train_dataset(self) -> None:
        super().setup_train_dataset()
        assert isinstance(self.dataset, ReplayBuffer), "Must use replay buffer for PEBBLE"
        assert self.dataset.distributed == False, "Cannot use distributed replay buffer with PEBBLE"
        # Note that the dataloader for the reward model runs on a single thread!
        self.feedback_dataset = PairwiseComparisonDataset(
            self.env.observation_space,
            self.env.action_space,
            discount=self.dataset.discount,
            nstep=self.dataset.nstep,
            segment_size=self.segment_size,
            subsample_size=self.subsample_size,
            capacity=self.max_feedback + 1,
            batch_size=self.reward_batch_size,
        )
        self.feedback_dataloader = torch.utils.data.DataLoader(
            self.feedback_dataset, batch_size=None, num_workers=0, pin_memory=(self.device.type == "cuda")
        )
        self.feedback_iterator = iter(self.feedback_dataloader)

    def _get_reward(self, batch: Dict) -> torch.Tensor:
        obs = torch.cat([batch["obs_1"], batch["obs_2"]], dim=0)  # (B, S+1)
        action = torch.cat([batch["action_1"], batch["action_2"]], dim=0)  # (B, S+1)
        # Compute shapes and add everything to the batch dimension
        B, S = obs.shape[:2]
        S -= 1  # Subtract one for the next obs sequence.
        flat_obs_shape = (B * S,) + obs.shape[2:]
        flat_action_shape = (B * S,) + action.shape[2:]
        next_obs = obs[:, 1:].reshape(flat_obs_shape)
        obs = obs[:, :-1].reshape(flat_obs_shape)
        action = action[:, :-1].reshape(flat_action_shape)

        qs = self.network.critic(obs, action)
        with torch.no_grad():
            dist = self.network.actor(next_obs)
            next_action = dist.sample()
            next_vs = self.target_network.critic(next_obs, next_action)
            if self.use_min_target:
                next_vs = torch.min(next_vs, dim=0)[0].unsqueeze(0)
        reward = qs - self.dataset.discount * next_vs
        # view reward again in the correct shape
        E, B_times_S = reward.shape
        assert B_times_S == B * S, "Shapes were incorrect"
        reward = reward.view(E, B, S)
        r1, r2 = torch.chunk(reward, 2, dim=1)  # Should return two (E, B, S)
        return r1, r2
>>>>>>> ecaf7c41

    def _oracle_label(self, batch: Dict) -> Tuple[np.ndarray, Dict]:
        label = 1.0 * (batch["reward_1"] < batch["reward_2"])
        return label, {}

    def _get_queries(self, batch_size):
        batch = self.dataset.replay_buffer.sample(batch_size=2 * batch_size, stack=self.segment_size, pad=0)
        # Compute the discounted reward across each segment to be used for oracle labels
        returns = np.sum(
            batch["reward"] * np.power(self.dataset.replay_buffer.discount, np.arange(batch["reward"].shape[1])), axis=1
        )
        segment_batch = dict(
            obs_1=batch["obs"][:batch_size],
            obs_2=batch["obs"][batch_size:],
            action_1=batch["action"][:batch_size],
            action_2=batch["action"][batch_size:],
            reward_1=returns[:batch_size],
            reward_2=returns[batch_size:],
        )
        del batch  # ensure memory is freed
        return segment_batch

    def _collect_feedback(self, step, total_steps) -> Dict:
        all_metrics = {}
        # Compute the amount of feedback to collect
        if self.feedback_schedule == "linear":
            batch_size = int(self.init_feedback_size * (total_steps - step) / total_steps)
        elif self.feedback_schedule == "constant":
            batch_size = self.init_feedback_size
        else:
            raise ValueError("Invalid Feedback Schedule Specified.")
        feedback_left = self.max_feedback - self._total_feedback
        batch_size = min(batch_size, feedback_left)
        assert batch_size > 0, "Called _collect_feedback when we have no more budget left."

        if self._total_feedback == 0 or self._total_feedback < self.num_uniform_feedback:
            # Collect segments for the initial part.
            queries = self._get_queries(batch_size)
        else:
            # Else, collect segments via disagreement
            queries = self._get_queries(batch_size=int(batch_size * self.feedback_sample_multiplier))
            queries = utils.to_device(utils.to_tensor(queries), self.device)
            # Compute disagreement via the ensemble
            with torch.no_grad():
                # We need to repeat the steps for reward computation with the network here
                # see train_step for more comments
                B_fb, S_fb = queries["obs_1"].shape[:2]
                S_fb -= 1  # Subtract one for the next_obs offset
                flat_obs_fb_shape = (B_fb * S_fb,) + queries["obs_1"].shape[2:]
                flat_action_fb_shape = (B_fb * S_fb,) + queries["action_1"].shape[2:]

                # Construct obs, action, next_obs batches
                obs = torch.cat(
                    [
                        queries["obs_1"][:, :-1].view(*flat_obs_fb_shape),
                        queries["obs_2"][:, :-1].view(*flat_obs_fb_shape),
                    ],
                    dim=0,
                )
                action = torch.cat(
                    [
                        queries["action_1"][:, :-1].view(*flat_action_fb_shape),
                        queries["action_2"][:, :-1].view(*flat_action_fb_shape),
                    ],
                    dim=0,
                )
                next_obs = torch.cat(
                    [
                        queries["obs_1"][:, 1:].view(*flat_obs_fb_shape),
                        queries["obs_2"][:, 1:].view(*flat_obs_fb_shape),
                    ],
                    dim=0,
                )

                # Apply Encoders
                obs = self.network.encoder(obs)
                next_obs = self.target_network.encoder(next_obs)

                # Compute reward
                qs = self.network.critic(obs, action)
                dist = self.network.actor(next_obs)
                next_action = dist.sample()
                if self.use_soft_q:
                    pass
                else:
                    # Ignore the soft valeus and min trick, just do this:
                    next_vs = self.target_network.critic(next_obs, next_action)
                reward = qs - self.dataset.replay_buffer.discount * next_vs
                r1, r2 = reward.chunk(reward, 2, dim=1)  # Shape (E, B_fb * S_fb)
                E, B_times_S = r1.shape
                assert B_times_S == B_fb * S_fb

                r1 = r1.view(E, B_fb, S_fb)
                r2 = r2.view(E, B_fb, S_fb)
                logits = r2.sum(dim=2) - r1.sum(dim=2)  # Sum across sequence dim

                probs = torch.sigmoid(logits).cpu().numpy()  # Shape (E, B)

            disagreement = np.std(probs, axis=0)  # Compute along the ensemble axis
            top_k_index = (-disagreement).argsort()[:batch_size]
            # pare down the batch by the topk index
            queries = {k: v[top_k_index] for k, v in queries.items()}

        labels, metrics = self._oracle_label(queries)
        all_metrics.update(metrics)

        feedback_added = labels.shape[0]
        self._total_feedback += feedback_added
        all_metrics["feedback"] = self._total_feedback
        all_metrics["feedback_this_itr"] = feedback_added

        if feedback_added == 0:
            return all_metrics

        self.dataset.feedback_dataset.add(queries, labels)
        return all_metrics

    def train_step(self, batch: Dict, step: int, total_steps: int) -> Dict:
        all_metrics = {}
        replay_batch, feedback_batch = batch

        if step < self.random_steps:
            return all_metrics

        if (
            (self._last_feedback_step is None or (step - self._last_feedback_step) % self.reward_freq == 0)
            and self._total_feedback < self.max_feedback
            and step >= self.random_steps
        ):
            self._last_feedback_step = step
            # First collect feedback
            metrics = self._collect_feedback(step, total_steps)
            all_metrics.update(metrics)

        if "obs" not in replay_batch or feedback_batch is None:
            return all_metrics

        # We need to assemble all of the observation, next observations, and their splits to compute reward values.
        # First collect all the shapes
        B_fb, S_fb = feedback_batch["obs_1"].shape[:2]
        S_fb -= 1  # Subtract one for the next_obs offset
        B_r = replay_batch["obs"].shape[0]
        flat_obs_fb_shape = (B_fb * S_fb,) + replay_batch["obs"].shape[1:]
        flat_action_fb_shape = (B_fb * S_fb,) + replay_batch["action"].shape[1:]

        # Compute the split over observations between feedback and replay batches
        split = [B_fb * S_fb, B_fb * S_fb, B_r]
        B_total = split[0] * split[1] * split[2]
        # Construct one large batch for each of obs, action, next obs, discount
        obs = torch.cat(
            [
                feedback_batch["obs_1"][:, :-1].view(*flat_obs_fb_shape),
                feedback_batch["obs_2"][:, :-1].view(*flat_obs_fb_shape),
                replay_batch["obs"],
            ],
            dim=0,
        )
        action = torch.cat(
            [
                feedback_batch["action_1"][:, :-1].view(*flat_action_fb_shape),
                feedback_batch["action_2"][:, :-1].view(*flat_action_fb_shape),
                replay_batch["action"],
            ],
            dim=0,
        )
        next_obs = torch.cat(
            [
                feedback_batch["obs_1"][:, 1:].view(*flat_obs_fb_shape),
                feedback_batch["obs_2"][:, 1:].view(*flat_obs_fb_shape),
                replay_batch["next_obs"],
            ],
            dim=0,
        )
        # Make the fb discount exactly match the flat_shape.
        discount_fb = feedback_batch["discount"].unsqueeze(1).repeat(1, S_fb).repeat(2)
        discount = torch.cat((discount_fb, replay_batch["discount"]), dim=0)

        # Apply Encoders
        obs = self.network.encoder(obs)
        with torch.no_grad():
            next_obs = self.target_network.encoder(next_obs)

        # Compute reward
        qs = self.network.critic(obs, action)
        with torch.no_grad():
            dist = self.network.actor(next_obs)
            next_action = dist.sample()

            if self.use_soft_q:
                pass
            else:
                # Ignore the soft valeus and min trick, just do this:
                next_vs = self.target_network.critic(next_obs, next_action)

        reward = qs - discount * next_vs  # Shape (E, B_total)
        assert reward.shape[1] == B_total
        E = reward.shape[0]

        # Compute the Chi2 Loss over EVERYTHING, including replay data
        # Later we could move this somewhere else to try and balance the batches more.
        chi2_loss = 1 / (4 * self.chi2_coeff) * (reward**2).mean()

        # Now re-chunk everything to get the logits
        r1, r2, _ = torch.split(reward, split, dim=1)  # Now slips over dim 1 because of ensemble.
        r1, r2 = r1.view(E, B_fb, S_fb), r2.view(E, B_fb, S_fb)
        logits = r2.sum(dim=2) - r1.sum(dim=2)  # Sum across sequence dim, (E, B_fb)

        # Compute the Q-loss over the imitation data
        labels = feedback_batch["label"].float().unsqueeze(0).expand(E, -1)  # Shape (E, B)
        assert labels.shape == logits.shape
        q_loss = self.reward_criterion(logits, labels).mean()

        self.optim["critic"].zero_grad(set_to_none=True)
        (q_loss + chi2_loss).backward()
        self.optim["critic"].step()

        # Now compute the actor loss
        dist = self.network.actor(obs)
<<<<<<< HEAD
        action_pi = dist.rsample()
        log_prob = dist.log_prob(action_pi).sum(dim=-1)
        qs_pi = self.network.critic(obs, action_pi)
        q_pi = torch.min(qs_pi, dim=0)[0]
        actor_loss = (self.alpha.detach() * log_prob - q_pi).mean()
=======
        action = dist.rsample()
        log_prob = dist.log_prob(action).sum(dim=-1)
        qs = self.network.critic(obs, action)
        q = torch.mean(qs, dim=0)[0]  # Note: changed to mean from min.
        actor_loss = (self.alpha.detach() * log_prob - q).mean()
>>>>>>> ecaf7c41
        if self.bc_coeff > 0.0:
            bc_loss = -dist.log_prob(action).sum(dim=-1).mean()  # Simple NLL loss.
            actor_loss = actor_loss + self.bc_coeff * bc_loss

        self.optim["actor"].zero_grad(set_to_none=True)
        actor_loss.backward()
        self.optim["actor"].step()
        entropy = -log_prob.mean()

        self.optim["log_alpha"].zero_grad(set_to_none=True)
        alpha_loss = (self.alpha * (-log_prob - self.target_entropy).detach()).mean()
        alpha_loss.backward()
        self.optim["log_alpha"].step()

        # update the metrics
        all_metrics.update(
            dict(
                q_loss=q_loss.item(),
                chi2_loss=chi2_loss.item(),
                actor_loss=actor_loss.item(),
                entropy=entropy.item(),
                alpha=self.alpha.detach().item(),
                reward=reward.mean().item(),
                q=qs.mean().item(),
            )
        )

        if step % self.target_freq == 0:
            # Only update the critic and encoder for speed. Ignore the actor.
            with torch.no_grad():
                for param, target_param in zip(self.network.parameters(), self.target_network.parameters()):
                    target_param.data.copy_(self.tau * param.data + (1 - self.tau) * target_param.data)

        return all_metrics

    def validation_extras(self, path: str, step: int) -> Dict:
        return {}

    def _predict(self, batch: Any, sample: bool = False) -> torch.Tensor:
        with torch.no_grad():
            z = self.network.encoder(batch["obs"])
            dist = self.network.actor(z)
            if isinstance(dist, torch.distributions.Distribution):
                action = dist.sample() if sample else dist.loc
            elif torch.is_tensor(dist):
                action = dist
            else:
                raise ValueError("Invalid policy output")
            action = action.clamp(*self.action_range)
            return action

    def _get_train_action(self, step: int, total_steps: int) -> np.ndarray:
        batch = dict(obs=self._current_obs)
        with torch.no_grad():
            action = self.predict(batch, is_batched=False, sample=True)
        return action<|MERGE_RESOLUTION|>--- conflicted
+++ resolved
@@ -117,63 +117,9 @@
         critic_kwargs.update(self.optim_kwargs.get("critic", dict()))
         self.optim["critic"] = self.optim_class(critic_params, **critic_kwargs)
 
-<<<<<<< HEAD
         log_alpha_kwargs = default_kwargs.copy()
         log_alpha_kwargs.update(self.optim_kwargs.get("log_alpha", dict()))
         self.optim["log_alpha"] = self.optim_class([self.log_alpha], **log_alpha_kwargs)
-=======
-        if self.learn_temperature:
-            log_alpha_kwargs = default_kwargs.copy()
-            log_alpha_kwargs.update(self.optim_kwargs.get("log_alpha", dict()))
-            self.optim["log_alpha"] = self.optim_class([self.log_alpha], **log_alpha_kwargs)
-
-    def setup_train_dataset(self) -> None:
-        super().setup_train_dataset()
-        assert isinstance(self.dataset, ReplayBuffer), "Must use replay buffer for PEBBLE"
-        assert self.dataset.distributed == False, "Cannot use distributed replay buffer with PEBBLE"
-        # Note that the dataloader for the reward model runs on a single thread!
-        self.feedback_dataset = PairwiseComparisonDataset(
-            self.env.observation_space,
-            self.env.action_space,
-            discount=self.dataset.discount,
-            nstep=self.dataset.nstep,
-            segment_size=self.segment_size,
-            subsample_size=self.subsample_size,
-            capacity=self.max_feedback + 1,
-            batch_size=self.reward_batch_size,
-        )
-        self.feedback_dataloader = torch.utils.data.DataLoader(
-            self.feedback_dataset, batch_size=None, num_workers=0, pin_memory=(self.device.type == "cuda")
-        )
-        self.feedback_iterator = iter(self.feedback_dataloader)
-
-    def _get_reward(self, batch: Dict) -> torch.Tensor:
-        obs = torch.cat([batch["obs_1"], batch["obs_2"]], dim=0)  # (B, S+1)
-        action = torch.cat([batch["action_1"], batch["action_2"]], dim=0)  # (B, S+1)
-        # Compute shapes and add everything to the batch dimension
-        B, S = obs.shape[:2]
-        S -= 1  # Subtract one for the next obs sequence.
-        flat_obs_shape = (B * S,) + obs.shape[2:]
-        flat_action_shape = (B * S,) + action.shape[2:]
-        next_obs = obs[:, 1:].reshape(flat_obs_shape)
-        obs = obs[:, :-1].reshape(flat_obs_shape)
-        action = action[:, :-1].reshape(flat_action_shape)
-
-        qs = self.network.critic(obs, action)
-        with torch.no_grad():
-            dist = self.network.actor(next_obs)
-            next_action = dist.sample()
-            next_vs = self.target_network.critic(next_obs, next_action)
-            if self.use_min_target:
-                next_vs = torch.min(next_vs, dim=0)[0].unsqueeze(0)
-        reward = qs - self.dataset.discount * next_vs
-        # view reward again in the correct shape
-        E, B_times_S = reward.shape
-        assert B_times_S == B * S, "Shapes were incorrect"
-        reward = reward.view(E, B, S)
-        r1, r2 = torch.chunk(reward, 2, dim=1)  # Should return two (E, B, S)
-        return r1, r2
->>>>>>> ecaf7c41
 
     def _oracle_label(self, batch: Dict) -> Tuple[np.ndarray, Dict]:
         label = 1.0 * (batch["reward_1"] < batch["reward_2"])
@@ -392,19 +338,11 @@
 
         # Now compute the actor loss
         dist = self.network.actor(obs)
-<<<<<<< HEAD
         action_pi = dist.rsample()
         log_prob = dist.log_prob(action_pi).sum(dim=-1)
         qs_pi = self.network.critic(obs, action_pi)
-        q_pi = torch.min(qs_pi, dim=0)[0]
+        q_pi = torch.mean(qs_pi, dim=0)
         actor_loss = (self.alpha.detach() * log_prob - q_pi).mean()
-=======
-        action = dist.rsample()
-        log_prob = dist.log_prob(action).sum(dim=-1)
-        qs = self.network.critic(obs, action)
-        q = torch.mean(qs, dim=0)[0]  # Note: changed to mean from min.
-        actor_loss = (self.alpha.detach() * log_prob - q).mean()
->>>>>>> ecaf7c41
         if self.bc_coeff > 0.0:
             bc_loss = -dist.log_prob(action).sum(dim=-1).mean()  # Simple NLL loss.
             actor_loss = actor_loss + self.bc_coeff * bc_loss
