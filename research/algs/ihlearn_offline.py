import itertools
from typing import Any, Dict, Optional, Type

import gym
import imageio
import numpy as np
import torch

from research.datasets.feedback_buffer import PairwiseComparisonDataset
from research.datasets.replay_buffer import ReplayBuffer
from research.networks.base import ActorCriticPolicy

from .base import Algorithm


class IHLearnSACOffline(Algorithm):
    def __init__(
        self,
        *args,
        tau: float = 0.005,
        init_temperature: float = 0.1,
        target_freq: int = 2,
        bc_coeff=0.0,
        learn_temperature: bool = True,
        target_entropy: Optional[float] = None,
        chi2_coeff: float = 0.5,
        **kwargs,
    ):
        # Save values needed for optim setup.
        self.init_temperature = init_temperature
        self.learn_temperature = learn_temperature
        super().__init__(*args, **kwargs)
        assert isinstance(self.network, ActorCriticPolicy)

        # SAC parameters
        self.tau = tau
        self.target_freq = target_freq
        self.bc_coeff = bc_coeff
        self.target_entropy = (
            -np.prod(self.processor.action_space.low.shape) if target_entropy is None else -target_entropy
        )
        self.action_range = [
            float(self.processor.action_space.low.min()),
            float(self.processor.action_space.high.max()),
        ]
        self.reward_criterion = torch.nn.BCEWithLogitsLoss(reduction="none")
        self.chi2_coeff = chi2_coeff

    @property
    def alpha(self) -> torch.Tensor:
        return self.log_alpha.exp()

    def setup_network(self, network_class: Type[torch.nn.Module], network_kwargs: Dict) -> None:
        # Setup network and target network
        self.network = network_class(
            self.processor.observation_space, self.processor.action_space, **network_kwargs
        ).to(self.device)
        self.target_network = network_class(
            self.processor.observation_space, self.processor.action_space, **network_kwargs
        ).to(self.device)
        self.target_network.load_state_dict(self.network.state_dict())
        for param in self.target_network.parameters():
            param.requires_grad = False

        log_alpha = torch.tensor(np.log(self.init_temperature), dtype=torch.float).to(self.device)
        self.log_alpha = torch.nn.Parameter(log_alpha, requires_grad=self.learn_temperature)

    def setup_optimizers(self) -> None:
        # Default optimizer initialization
        keys = ("actor", "critic", "log_alpha")
        default_kwargs = {}
        for key, value in self.optim_kwargs.items():
            if key not in keys:
                default_kwargs[key] = value
            else:
                assert isinstance(value, dict), "Special keys must be kwarg dicts"

        actor_kwargs = default_kwargs.copy()
        actor_kwargs.update(self.optim_kwargs.get("actor", dict()))
        self.optim["actor"] = self.optim_class(self.network.actor.parameters(), **actor_kwargs)

        # Update the encoder with the critic.
        critic_params = itertools.chain(self.network.critic.parameters(), self.network.encoder.parameters())
        critic_kwargs = default_kwargs.copy()
        critic_kwargs.update(self.optim_kwargs.get("critic", dict()))
        self.optim["critic"] = self.optim_class(critic_params, **critic_kwargs)

        if self.learn_temperature:
            log_alpha_kwargs = default_kwargs.copy()
            log_alpha_kwargs.update(self.optim_kwargs.get("log_alpha", dict()))
            self.optim["log_alpha"] = self.optim_class([self.log_alpha], **log_alpha_kwargs)

    def train_step(self, batch: Dict, step: int, total_steps: int) -> Dict:
        obs = torch.cat([batch["obs_1"], batch["obs_2"]], dim=0)  # (B, S+1)
        action = torch.cat([batch["action_1"], batch["action_2"]], dim=0)  # (B, S+1)
        obs = self.network.encoder(obs)  # Encode all the observations.

        # Compute shapes and add everything to the batch dimension
        B, S = obs.shape[:2]
        S -= 1  # Subtract one for the next obs sequence.
        flat_obs_shape = (B * S,) + obs.shape[2:]
        flat_action_shape = (B * S,) + action.shape[2:]
        next_obs = obs[:, 1:].reshape(flat_obs_shape)
        obs = obs[:, :-1].reshape(flat_obs_shape)
        action = action[:, :-1].reshape(flat_action_shape)

        qs = self.network.critic(obs, action)
        with torch.no_grad():
            dist = self.network.actor(next_obs.detach())
            next_action = dist.sample()
            next_vs = self.target_network.critic(next_obs, next_action).min(dim=0)[0]
        reward = qs - batch["discount"] * next_vs
        # view reward again in the correct shape
        E, B_times_S = reward.shape
        assert B_times_S == B * S, "Shapes were incorrect"
        reward = reward.view(E, B, S)
        r1, r2 = torch.chunk(reward, 2, dim=1)  # Should return two (E, B, S)
        logits = r2.sum(dim=2) - r1.sum(dim=2)  # Sum across sequence dim, (E, B)

        labels = batch["label"].float().unsqueeze(0).expand(logits.shape[0], -1)  # Shape (E, B)
        assert labels.shape == logits.shape
        q_loss = self.reward_criterion(logits, labels).mean()

        chi2_loss = (
            1 / (8 * self.chi2_coeff) * ((r1**2).mean() + (r2**2).mean())
        )  # Turn 1/4 to 1/8 because we sum over both.

        self.optim["critic"].zero_grad(set_to_none=True)
        (q_loss + chi2_loss).backward()
        self.optim["critic"].step()

        # Update Actor SAC-style.
        dist = self.network.actor(obs.detach())  # Encoder is updated with critic.
        policy_action = dist.rsample()
        log_prob = dist.log_prob(policy_action).sum(dim=-1)
        qs = self.network.critic(obs.detach(), policy_action)
        q = torch.min(qs, dim=0)[0]
        actor_loss = (self.alpha.detach() * log_prob - q).mean()
        if self.bc_coeff > 0.0:
            bc_loss = -dist.log_prob(action).sum(dim=-1).mean()  # Simple NLL loss.
            actor_loss = actor_loss + self.bc_coeff * bc_loss

        self.optim["actor"].zero_grad(set_to_none=True)
        actor_loss.backward()
        self.optim["actor"].step()
        entropy = -log_prob.mean()

        # Update the learned temperature
        if self.learn_temperature:
            self.optim["log_alpha"].zero_grad(set_to_none=True)
            alpha_loss = (self.alpha * (-log_prob - self.target_entropy).detach()).mean()
            alpha_loss.backward()
            self.optim["log_alpha"].step()

        if step % self.target_freq == 0:
            # Only update the critic and encoder for speed. Ignore the actor.
            with torch.no_grad():
                for param, target_param in zip(self.network.parameters(), self.target_network.parameters()):
                    target_param.data.copy_(self.tau * param.data + (1 - self.tau) * target_param.data)

        return dict(
            q_loss=q_loss.item(),
            chi2_loss=chi2_loss.item(),
            actor_loss=actor_loss.item(),
            entropy=entropy.item(),
            alpha=self.alpha.detach().item(),
            adv=r1.mean().item(),
        )

    def _predict(self, batch: Any, sample: bool = False) -> torch.Tensor:
        with torch.no_grad():
            z = self.network.encoder(batch["obs"])
            dist = self.network.actor(z)
            action = dist.sample() if sample else dist.loc
            action = action.clamp(*self.action_range)
<<<<<<< HEAD
            return action
=======
            return action


class IHLearnAWAC(Algorithm):
    def __init__(
        self,
        *args,
        tau: float = 0.005,
        target_freq: int = 1,
        beta: float = 1,
        clip_score: float = 100.0,
        chi2_coeff: float = 0.5,
        **kwargs,
    ) -> None:
        super().__init__(*args, **kwargs)
        assert isinstance(self.network, ActorCriticPolicy)
        self.tau = tau
        self.target_freq = target_freq
        self.beta = beta
        self.clip_score = clip_score
        self.action_range = [
            float(self.processor.action_space.low.min()),
            float(self.processor.action_space.high.max()),
        ]
        self.chi2_coeff = chi2_coeff
        self.reward_criterion = torch.nn.BCEWithLogitsLoss(reduction="none")

    def setup_network(self, network_class: Type[torch.nn.Module], network_kwargs: Dict) -> None:
        self.network = network_class(
            self.processor.observation_space, self.processor.action_space, **network_kwargs
        ).to(self.device)
        self.target_network = network_class(
            self.processor.observation_space, self.processor.action_space, **network_kwargs
        ).to(self.device)
        self.target_network.load_state_dict(self.network.state_dict())
        for param in self.target_network.parameters():
            param.requires_grad = False

    def setup_optimizers(self) -> None:
        # Default optimizer initialization
        keys = ("actor", "critic", "value", "reward")
        default_kwargs = {}
        for key, value in self.optim_kwargs.items():
            if key not in keys:
                default_kwargs[key] = value
            else:
                assert isinstance(value, dict), "Special keys must be kwarg dicts"

        actor_kwargs = default_kwargs.copy()
        actor_kwargs.update(self.optim_kwargs.get("actor", dict()))
        actor_params = itertools.chain(self.network.actor.parameters(), self.network.encoder.parameters())
        self.optim["actor"] = self.optim_class(actor_params, **actor_kwargs)

        # Update the encoder with the critic.
        critic_kwargs = default_kwargs.copy()
        critic_kwargs.update(self.optim_kwargs.get("critic", dict()))
        self.optim["critic"] = self.optim_class(self.network.critic.parameters(), **critic_kwargs)

    def train_step(self, batch: Dict, step: int, total_steps: int) -> Dict:
        obs = torch.cat([batch["obs_1"], batch["obs_2"]], dim=0)  # (B, S+1)
        action = torch.cat([batch["action_1"], batch["action_2"]], dim=0)  # (B, S+1)
        obs = self.network.encoder(obs)  # Encode all the observations.

        # Compute shapes and add everything to the batch dimension
        B, S = obs.shape[:2]
        S -= 1  # Subtract one for the next obs sequence.
        flat_obs_shape = (B * S,) + obs.shape[2:]
        flat_action_shape = (B * S,) + action.shape[2:]
        next_obs = obs[:, 1:].reshape(flat_obs_shape)
        obs = obs[:, :-1].reshape(flat_obs_shape)
        action = action[:, :-1].reshape(flat_action_shape)

        qs = self.network.critic(obs.detach(), action)
        with torch.no_grad():
            dist = self.network.actor(next_obs.detach())
            next_action = dist.sample() if isinstance(dist, torch.distributions.Distribution) else dist
            next_vs = self.target_network.critic(next_obs, next_action).min(dim=0)[0]
        reward = qs - batch["discount"] * next_vs
        # view reward again in the correct shape
        E, B_times_S = reward.shape
        assert B_times_S == B * S, "Shapes were incorrect"
        reward = reward.view(E, B, S)
        r1, r2 = torch.chunk(reward, 2, dim=1)  # Should return two (E, B, S)
        logits = r2.sum(dim=2) - r1.sum(dim=2)  # Sum across sequence dim, (E, B)

        labels = batch["label"].float().unsqueeze(0).expand(logits.shape[0], -1)  # Shape (E, B)
        assert labels.shape == logits.shape
        q_loss = self.reward_criterion(logits, labels).mean()

        chi2_loss = (
            1 / (8 * self.chi2_coeff) * ((r1**2).mean() + (r2**2).mean())
        )  # Turn 1/4 to 1/8 because we sum over both.

        self.optim["critic"].zero_grad(set_to_none=True)
        (q_loss + chi2_loss).backward()
        self.optim["critic"].step()

        dist = self.network.actor(obs)  # Use encoder gradients for the actor.

        # We need to compute the advantage, which is equal to Q(s,a) - V(s) = Q(s,a) - Q(s,pi(s))
        with torch.no_grad():
            policy_action = dist.sample() if isinstance(dist, torch.distributions.Distribution) else dist
            adv = qs.mean(dim=0) - self.network.critic(obs, policy_action).mean(dim=0)
            exp_adv = torch.exp(adv / self.beta)
            if self.clip_score is not None:
                exp_adv = torch.clamp(exp_adv, max=self.clip_score)

        if isinstance(dist, torch.distributions.Distribution):
            bc_loss = -dist.log_prob(action).sum(dim=-1)
        elif torch.is_tensor(dist):
            assert dist.shape == action.shape
            bc_loss = torch.nn.functional.mse_loss(dist, action, reduction="none").sum(dim=-1)
        else:
            raise ValueError("Invalid policy output provided")
        actor_loss = (exp_adv * bc_loss).mean()

        self.optim["actor"].zero_grad(set_to_none=True)
        actor_loss.backward()
        self.optim["actor"].step()

        # Update the networks. These are done in a stack to support different grad options for the encoder.
        if step % self.target_freq == 0:
            with torch.no_grad():
                # Only run on the critic and encoder, those are the only weights we update.
                for param, target_param in zip(
                    self.network.critic.parameters(), self.target_network.critic.parameters()
                ):
                    target_param.data.copy_(self.tau * param.data + (1 - self.tau) * target_param.data)
                for param, target_param in zip(
                    self.network.encoder.parameters(), self.target_network.encoder.parameters()
                ):
                    target_param.data.copy_(self.tau * param.data + (1 - self.tau) * target_param.data)

        return dict(
            q_loss=q_loss.item(),
            chi2_loss=chi2_loss.item(),
            actor_loss=actor_loss.item(),
            q=qs.mean().item(),
            adv=adv.mean().item(),
            reward=r1.mean().item(),
        )

    def _predict(self, batch: Dict, sample: bool = False) -> torch.Tensor:
        with torch.no_grad():
            z = self.network.encoder(batch["obs"])
            dist = self.network.actor(z)
            if isinstance(dist, torch.distributions.Distribution):
                action = dist.sample() if sample else dist.loc
            elif torch.is_tensor(dist):
                action = dist
            else:
                raise ValueError("Invalid policy output")
            action = action.clamp(*self.action_range)
        return action
>>>>>>> ecaf7c41
<|MERGE_RESOLUTION|>--- conflicted
+++ resolved
@@ -173,9 +173,6 @@
             dist = self.network.actor(z)
             action = dist.sample() if sample else dist.loc
             action = action.clamp(*self.action_range)
-<<<<<<< HEAD
-            return action
-=======
             return action
 
 
@@ -329,5 +326,4 @@
             else:
                 raise ValueError("Invalid policy output")
             action = action.clamp(*self.action_range)
-        return action
->>>>>>> ecaf7c41
+        return action