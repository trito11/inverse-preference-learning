--- conflicted
+++ resolved
@@ -3,19 +3,14 @@
   - pytorch
   - defaults
 dependencies:
-<<<<<<< HEAD
   - python=3.8 # For polymetis compatibility
   
-=======
-  - python
-
   # Development
   - black
   - isort
   - flake8
   - conda-forge::pre-commit
 
->>>>>>> bf00d9bd
   # pytorch
   - pytorch
   - cpuonly
@@ -50,13 +45,9 @@
 
   - pip
   - pip:
-<<<<<<< HEAD
-      - gym>=0.12
+      - gym<=0.24.1
       - dm_control
       - mujoco-py<2.2,>=2.1
       - git+https://github.com/rlworkgroup/metaworld.git@master#egg=metaworld
       - opencv-python
-      - opencv-contrib-python
-=======
-      - gym<=0.24.1
->>>>>>> bf00d9bd
+      - opencv-contrib-python